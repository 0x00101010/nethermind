/*
 * Copyright (c) 2018 Demerzel Solutions Limited
 * This file is part of the Nethermind library.
 *
 * The Nethermind library is free software: you can redistribute it and/or modify
 * it under the terms of the GNU Lesser General Public License as published by
 * the Free Software Foundation, either version 3 of the License, or
 * (at your option) any later version.
 *
 * The Nethermind library is distributed in the hope that it will be useful,
 * but WITHOUT ANY WARRANTY; without even the implied warranty of
 * MERCHANTABILITY or FITNESS FOR A PARTICULAR PURPOSE. See the
 * GNU Lesser General Public License for more details.
 *
 * You should have received a copy of the GNU Lesser General Public License
 * along with the Nethermind. If not, see <http://www.gnu.org/licenses/>.
 */

using Nethermind.Dirichlet.Numerics;

namespace Nethermind.Core.Specs
{
    public class ReleaseSpec : IReleaseSpec
    {
        public long MaximumExtraDataSize { get; set; }
        public long MaxCodeSize { get; set; }
        public long MinGasLimit { get; set; }
        public long GasLimitBoundDivisor { get; set; }
        public Address Registrar { get; set; }
        public UInt256 BlockReward { get; set; }
        public long DifficultyBombDelay { get; set; }
        public long DifficultyBoundDivisor { get; set; }
        public int MaximumUncleCount { get; set; }
        public bool IsTimeAdjustmentPostOlympic { get; set; }
        public bool IsEip2Enabled { get; set; }
        public bool IsEip7Enabled { get; set; }
        public bool IsEip100Enabled { get; set; }
        public bool IsEip140Enabled { get; set; }
        public bool IsEip150Enabled { get; set; }
        public bool IsEip155Enabled { get; set; }
        public bool IsEip158Enabled { get; set; }
        public bool IsEip160Enabled { get; set; }
        public bool IsEip170Enabled { get; set; }
        public bool IsEip196Enabled { get; set; }
        public bool IsEip197Enabled { get; set; }
        public bool IsEip198Enabled { get; set; }
        public bool IsEip211Enabled { get; set; }
        public bool IsEip214Enabled { get; set; }
        public bool IsEip649Enabled { get; set; }
        public bool IsEip658Enabled { get; set; }
        public bool IsEip145Enabled { get; set; }
        public bool IsEip1014Enabled { get; set; }
        public bool IsEip1052Enabled { get; set; }
        public bool IsEip1283Enabled { get; set; }
        public bool IsEip1234Enabled { get; set; }
        public bool IsEip1344Enabled { get; set; }
<<<<<<< HEAD
        public bool IsEip158IgnoredAccount(Address address) => address == Address.SystemUser;
=======
        public bool IsEip2028Enabled { get; set; }
        public bool IsEip152Enabled { get; set; }
        public bool IsEip1108Enabled { get; set; }
        public bool IsEip1884Enabled { get; set; }
        public bool IsEip2200Enabled { get; set; }
>>>>>>> dba208ea
    }
}<|MERGE_RESOLUTION|>--- conflicted
+++ resolved
@@ -54,14 +54,11 @@
         public bool IsEip1283Enabled { get; set; }
         public bool IsEip1234Enabled { get; set; }
         public bool IsEip1344Enabled { get; set; }
-<<<<<<< HEAD
-        public bool IsEip158IgnoredAccount(Address address) => address == Address.SystemUser;
-=======
         public bool IsEip2028Enabled { get; set; }
         public bool IsEip152Enabled { get; set; }
         public bool IsEip1108Enabled { get; set; }
         public bool IsEip1884Enabled { get; set; }
         public bool IsEip2200Enabled { get; set; }
->>>>>>> dba208ea
+        public bool IsEip158IgnoredAccount(Address address) => address == Address.SystemUser;		
     }
 }