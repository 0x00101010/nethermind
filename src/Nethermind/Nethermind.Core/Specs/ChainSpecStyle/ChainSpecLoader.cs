﻿/*
 * Copyright (c) 2018 Demerzel Solutions Limited
 * This file is part of the Nethermind library.
 *
 * The Nethermind library is free software: you can redistribute it and/or modify
 * it under the terms of the GNU Lesser General Public License as published by
 * the Free Software Foundation, either version 3 of the License, or
 * (at your option) any later version.
 *
 * The Nethermind library is distributed in the hope that it will be useful,
 * but WITHOUT ANY WARRANTY; without even the implied warranty of
 * MERCHANTABILITY or FITNESS FOR A PARTICULAR PURPOSE. See the
 * GNU Lesser General Public License for more details.
 *
 * You should have received a copy of the GNU Lesser General Public License
 * along with the Nethermind. If not, see <http://www.gnu.org/licenses/>.
 */

using System;
using System.Collections.Generic;
using System.Collections.Immutable;
using System.Globalization;
using System.IO;
using System.Linq;
using System.Numerics;
using Nethermind.Core.Crypto;
using Nethermind.Core.Extensions;
using Nethermind.Core.Json;
using Nethermind.Core.Specs.ChainSpecStyle.Json;
using Nethermind.Core.Specs.GenesisFileStyle.Json;
using Nethermind.Dirichlet.Numerics;

namespace Nethermind.Core.Specs.ChainSpecStyle
{
    /// <summary>
    /// This class can load a Parity-style chain spec file and build a <see cref="ChainSpec"/> out of it. 
    /// </summary>
    public class ChainSpecLoader : IChainSpecLoader
    {
        private readonly IJsonSerializer _serializer;

        public ChainSpecLoader(IJsonSerializer serializer)
        {
            _serializer = serializer;
        }

        public ChainSpec Load(byte[] data)
        {
            try
            {
                string jsonData = System.Text.Encoding.UTF8.GetString(data);
                var chainSpecJson = _serializer.Deserialize<ChainSpecJson>(jsonData);
                var chainSpec = new ChainSpec();

                chainSpec.ChainId = (int) chainSpecJson.Params.NetworkId;
                chainSpec.Name = chainSpecJson.Name;
                chainSpec.DataDir = chainSpecJson.DataDir;
                LoadGenesis(chainSpecJson, chainSpec);
                LoadEngine(chainSpecJson, chainSpec);
                LoadAllocations(chainSpecJson, chainSpec);
                LoadBootnodes(chainSpecJson, chainSpec);
                LoadParameters(chainSpecJson, chainSpec);
                LoadTransitions(chainSpecJson, chainSpec);

                return chainSpec;
            }
            catch (Exception e)
            {
                throw new InvalidDataException($"Error when loading chainspec ({e.Message})", e);
            }
        }

        private void LoadParameters(ChainSpecJson chainSpecJson, ChainSpec chainSpec)
        {
<<<<<<< HEAD
            chainSpec.Parameters = new ChainParameters
            {
                AccountStartNonce = chainSpecJson.Params.AccountStartNonce ?? UInt256.Zero,
                GasLimitBoundDivisor = chainSpecJson.Params.GasLimitBoundDivisor ?? 0x0400,
                MaximumExtraDataSize = chainSpecJson.Params.MaximumExtraDataSize ?? 32,
                MinGasLimit = chainSpecJson.Params.MinGasLimit ?? 5000,
                MaxCodeSize = chainSpecJson.Params.MaxCodeSize ?? long.MaxValue,
                MaxCodeSizeTransition = chainSpecJson.Params.MaxCodeSizeTransition ?? 0,
                Registrar = chainSpecJson.Params.EnsRegistrar,
                ForkBlock = chainSpecJson.Params.ForkBlock,
                ForkCanonHash = chainSpecJson.Params.ForkCanonHash,
                Eip150Transition = chainSpecJson.Params.Eip150Transition ?? 0,
                Eip160Transition = chainSpecJson.Params.Eip160Transition ?? 0,
                Eip161abcTransition = chainSpecJson.Params.Eip161abcTransition ?? 0,
                Eip161dTransition = chainSpecJson.Params.Eip161dTransition ?? 0,
                Eip155Transition = chainSpecJson.Params.Eip155Transition ?? 0,
                Eip140Transition = chainSpecJson.Params.Eip140Transition,
                Eip211Transition = chainSpecJson.Params.Eip211Transition,
                Eip214Transition = chainSpecJson.Params.Eip214Transition,
                Eip658Transition = chainSpecJson.Params.Eip658Transition,
                Eip145Transition = chainSpecJson.Params.Eip145Transition,
                Eip1014Transition = chainSpecJson.Params.Eip1014Transition,
                Eip1052Transition = chainSpecJson.Params.Eip1052Transition,
                Eip1283Transition = chainSpecJson.Params.Eip1283Transition,
                Eip1283DisableTransition = chainSpecJson.Params.Eip1283DisableTransition
            };
=======
            chainSpec.Parameters = new ChainParameters();
            chainSpec.Parameters.AccountStartNonce = chainSpecJson.Params.AccountStartNonce ?? UInt256.Zero;
            chainSpec.Parameters.GasLimitBoundDivisor= chainSpecJson.Params.GasLimitBoundDivisor ?? 0x0400;
            chainSpec.Parameters.MaximumExtraDataSize = chainSpecJson.Params.MaximumExtraDataSize ?? 32;
            chainSpec.Parameters.MinGasLimit = chainSpecJson.Params.MinGasLimit ?? 5000;
            chainSpec.Parameters.MaxCodeSize = chainSpecJson.Params.MaxCodeSize ?? 24576;
            chainSpec.Parameters.MaxCodeSizeTransition = chainSpecJson.Params.MaxCodeSizeTransition ?? 0;
            chainSpec.Parameters.Registrar = chainSpecJson.Params.EnsRegistrar;
            chainSpec.Parameters.ForkBlock = chainSpecJson.Params.ForkBlock;
            chainSpec.Parameters.ForkCanonHash = chainSpecJson.Params.ForkCanonHash;
            chainSpec.Parameters.Eip150Transition = chainSpecJson.Params.Eip150Transition;
            chainSpec.Parameters.Eip152Transition = chainSpecJson.Params.Eip152Transition;
            chainSpec.Parameters.Eip160Transition = chainSpecJson.Params.Eip160Transition;
            chainSpec.Parameters.Eip161abcTransition = chainSpecJson.Params.Eip161abcTransition;
            chainSpec.Parameters.Eip161dTransition = chainSpecJson.Params.Eip161dTransition;
            chainSpec.Parameters.Eip155Transition = chainSpecJson.Params.Eip155Transition;
            chainSpec.Parameters.Eip140Transition = chainSpecJson.Params.Eip140Transition;
            chainSpec.Parameters.Eip211Transition = chainSpecJson.Params.Eip211Transition;
            chainSpec.Parameters.Eip214Transition = chainSpecJson.Params.Eip214Transition;
            chainSpec.Parameters.Eip658Transition = chainSpecJson.Params.Eip658Transition;
            chainSpec.Parameters.Eip145Transition = chainSpecJson.Params.Eip145Transition;
            chainSpec.Parameters.Eip1014Transition = chainSpecJson.Params.Eip1014Transition;
            chainSpec.Parameters.Eip1052Transition = chainSpecJson.Params.Eip1052Transition;
            chainSpec.Parameters.Eip1108Transition = chainSpecJson.Params.Eip1108Transition;
            chainSpec.Parameters.Eip1283Transition = chainSpecJson.Params.Eip1283Transition;
            chainSpec.Parameters.Eip1283DisableTransition = chainSpecJson.Params.Eip1283DisableTransition;
            chainSpec.Parameters.Eip1344Transition = chainSpecJson.Params.Eip1344Transition;
            chainSpec.Parameters.Eip1884Transition = chainSpecJson.Params.Eip1884Transition;
            chainSpec.Parameters.Eip2028Transition = chainSpecJson.Params.Eip2028Transition;
            chainSpec.Parameters.Eip2200Transition = chainSpecJson.Params.Eip2200Transition;
>>>>>>> dba208ea
        }

        private void LoadTransitions(ChainSpecJson chainSpecJson, ChainSpec chainSpec)
        {
            if (chainSpecJson.Engine?.Ethash != null)
            {
                chainSpec.HomesteadBlockNumber = chainSpecJson.Engine.Ethash.HomesteadTransition;
                chainSpec.DaoForkBlockNumber = chainSpecJson.Engine.Ethash.DaoHardForkTransition;
            }

            chainSpec.TangerineWhistleBlockNumber = chainSpec.Parameters.Eip150Transition;
            chainSpec.SpuriousDragonBlockNumber = chainSpec.Parameters.Eip160Transition;
            chainSpec.ByzantiumBlockNumber = chainSpec.Parameters.Eip140Transition;
            chainSpec.ConstantinopleBlockNumber = chainSpec.Parameters.Eip145Transition;
        }

        private void LoadEngine(ChainSpecJson chainSpecJson, ChainSpec chainSpec)
        {
            AuRaParameters.Validator LoadValidator(ChainSpecJson.AuRaValidatorJson validatorJson, int level = 0)
            {
                var validatorType = validatorJson.GetValidatorType();
                var validator = new AuRaParameters.Validator() {ValidatorType = validatorType};
                switch (validator.ValidatorType)
                {
                    case AuRaParameters.ValidatorType.List:
                        validator.Addresses = validatorJson.List;
                        break;
                    case AuRaParameters.ValidatorType.Contract:
                        validator.Addresses = new[] {validatorJson.Contract};
                        break;
                    case AuRaParameters.ValidatorType.ReportingContract:
                        validator.Addresses = new[] {validatorJson.SafeContract};
                        break;
                    case AuRaParameters.ValidatorType.Multi:
                        if (level != 0) throw new ArgumentException("AuRa multi validator cannot be inner validator.");
                        validator.Validators = validatorJson.Multi
                            .ToDictionary(kvp => kvp.Key, kvp => LoadValidator(kvp.Value, level + 1))
                            .ToImmutableSortedDictionary();
                        break;
                    default:
                        throw new ArgumentOutOfRangeException();
                }

                return validator;
            }

            if (chainSpecJson.Engine?.AuthorityRound != null)
            {
                chainSpec.SealEngineType = SealEngineType.AuRa;
                chainSpec.AuRa = new AuRaParameters
                {
                    MaximumUncleCount = chainSpecJson.Engine.AuthorityRound.MaximumUncleCount,
                    MaximumUncleCountTransition = chainSpecJson.Engine.AuthorityRound.MaximumUncleCountTransition,
                    StepDuration = chainSpecJson.Engine.AuthorityRound.StepDuration,
                    BlockReward = chainSpecJson.Engine.AuthorityRound.BlockReward,
                    BlockRewardContractAddress = chainSpecJson.Engine.AuthorityRound.BlockRewardContractAddress,
                    BlockRewardContractTransition = chainSpecJson.Engine.AuthorityRound.BlockRewardContractTransition,
                    Validators = LoadValidator(chainSpecJson.Engine.AuthorityRound.Validator)
                };
            }
            else if (chainSpecJson.Engine?.Clique != null)
            {
                chainSpec.SealEngineType = SealEngineType.Clique;
                chainSpec.Clique = new CliqueParameters
                {
                    Epoch = chainSpecJson.Engine.Clique.Epoch,
                    Period = chainSpecJson.Engine.Clique.Period,
                    Reward = chainSpecJson.Engine.Clique.BlockReward ?? UInt256.Zero
                };
            }
            else if (chainSpecJson.Engine?.Ethash != null)
            {
                chainSpec.SealEngineType = SealEngineType.Ethash;
                chainSpec.Ethash = new EthashParameters
                {
                    MinimumDifficulty = chainSpecJson.Engine.Ethash.MinimumDifficulty ?? 0L,
                    DifficultyBoundDivisor = chainSpecJson.Engine.Ethash.DifficultyBoundDivisor ?? 0x0800L,
                    DurationLimit = chainSpecJson.Engine.Ethash.DurationLimit ?? 13L,
                    HomesteadTransition = chainSpecJson.Engine.Ethash.HomesteadTransition ?? 0,
                    DaoHardforkTransition = chainSpecJson.Engine.Ethash.DaoHardforkTransition,
                    DaoHardforkBeneficiary = chainSpecJson.Engine.Ethash.DaoHardforkBeneficiary,
                    DaoHardforkAccounts = chainSpecJson.Engine.Ethash.DaoHardforkAccounts ?? new Address[0],
                    Eip100bTransition = chainSpecJson.Engine.Ethash.Eip100bTransition ?? 0L,
                    BlockRewards = new Dictionary<long, UInt256>()
                };

                foreach (KeyValuePair<string, UInt256> reward in chainSpecJson.Engine.Ethash.BlockReward)
                {
                    chainSpec.Ethash.BlockRewards.Add(LongConverter.FromString(reward.Key), reward.Value);
                }

                chainSpec.Ethash.DifficultyBombDelays = new Dictionary<long, long>();
                foreach (KeyValuePair<string, long> reward in chainSpecJson.Engine.Ethash.DifficultyBombDelays)
                {
                    chainSpec.Ethash.DifficultyBombDelays.Add(LongConverter.FromString(reward.Key), reward.Value);
                }
            }
            else if (chainSpecJson.Engine?.NethDev != null)
            {
                chainSpec.SealEngineType = SealEngineType.NethDev;
            }
            else
            {
                throw new NotSupportedException("unknown seal engine in chainspec");
            }
        }

        private static void LoadGenesis(ChainSpecJson chainSpecJson, ChainSpec chainSpec)
        {
            if (chainSpecJson.Genesis == null)
            {
                return;
            }

            var nonce = chainSpecJson.Genesis.Seal.Ethereum?.Nonce ?? 0;
            var mixHash = chainSpecJson.Genesis.Seal.Ethereum?.MixHash ?? Keccak.Zero;

            var auRaSignature = chainSpecJson.Genesis.Seal.AuthorityRound?.Signature;
            var step = chainSpecJson.Genesis.Seal.AuthorityRound?.Step;

            var parentHash = chainSpecJson.Genesis.ParentHash ?? Keccak.Zero;
            var timestamp = chainSpecJson.Genesis.Timestamp;
            var difficulty = chainSpecJson.Genesis.Difficulty;
            var extraData = chainSpecJson.Genesis.ExtraData ?? new byte[0];
            var gasLimit = chainSpecJson.Genesis.GasLimit;
            var beneficiary = chainSpecJson.Genesis.Author ?? Address.Zero;

            BlockHeader genesisHeader = new BlockHeader(
                parentHash,
                Keccak.OfAnEmptySequenceRlp,
                beneficiary,
                difficulty,
                0,
                (long) gasLimit,
                timestamp,
                extraData);

            genesisHeader.Author = beneficiary;
            genesisHeader.Hash = Keccak.Zero; // need to run the block to know the actual hash
            genesisHeader.Bloom = new Bloom();
            genesisHeader.GasUsed = 0;
            genesisHeader.MixHash = mixHash;
            genesisHeader.Nonce = (ulong) nonce;
            genesisHeader.ReceiptsRoot = Keccak.EmptyTreeHash;
            genesisHeader.StateRoot = Keccak.EmptyTreeHash;
            genesisHeader.TxRoot = Keccak.EmptyTreeHash;
            
            genesisHeader.AuRaStep = step;
            genesisHeader.AuRaSignature = auRaSignature;

            chainSpec.Genesis = new Block(genesisHeader);
        }

        private static void LoadAllocations(ChainSpecJson chainSpecJson, ChainSpec chainSpec)
        {
            if (chainSpecJson.Accounts == null)
            {
                return;
            }

            chainSpec.Allocations = new Dictionary<Address, ChainSpecAllocation>();
            foreach (KeyValuePair<string, AllocationJson> account in chainSpecJson.Accounts)
            {
                if (account.Value.BuiltIn != null && account.Value.Balance == UInt256.Zero)
                {
                    continue;
                }

                chainSpec.Allocations[new Address(account.Key)] = new ChainSpecAllocation(
                    account.Value.Balance,
                    account.Value.Code,
                    account.Value.Constructor);
            }
        }

        private static void LoadBootnodes(ChainSpecJson chainSpecJson, ChainSpec chainSpec)
        {
            if (chainSpecJson.Nodes == null)
            {
                chainSpec.Bootnodes = new NetworkNode[0];
                return;
            }

            chainSpec.Bootnodes = new NetworkNode[chainSpecJson.Nodes.Length];
            for (int i = 0; i < chainSpecJson.Nodes.Length; i++)
            {
                chainSpec.Bootnodes[i] = new NetworkNode(chainSpecJson.Nodes[i]);
            }
        }
    }
}<|MERGE_RESOLUTION|>--- conflicted
+++ resolved
@@ -72,7 +72,6 @@
 
         private void LoadParameters(ChainSpecJson chainSpecJson, ChainSpec chainSpec)
         {
-<<<<<<< HEAD
             chainSpec.Parameters = new ChainParameters
             {
                 AccountStartNonce = chainSpecJson.Params.AccountStartNonce ?? UInt256.Zero,
@@ -85,6 +84,7 @@
                 ForkBlock = chainSpecJson.Params.ForkBlock,
                 ForkCanonHash = chainSpecJson.Params.ForkCanonHash,
                 Eip150Transition = chainSpecJson.Params.Eip150Transition ?? 0,
+				Eip152Transition = chainSpecJson.Params.Eip152Transition,
                 Eip160Transition = chainSpecJson.Params.Eip160Transition ?? 0,
                 Eip161abcTransition = chainSpecJson.Params.Eip161abcTransition ?? 0,
                 Eip161dTransition = chainSpecJson.Params.Eip161dTransition ?? 0,
@@ -96,41 +96,13 @@
                 Eip145Transition = chainSpecJson.Params.Eip145Transition,
                 Eip1014Transition = chainSpecJson.Params.Eip1014Transition,
                 Eip1052Transition = chainSpecJson.Params.Eip1052Transition,
+				Eip1108Transition = chainSpecJson.Params.Eip1108Transition,
                 Eip1283Transition = chainSpecJson.Params.Eip1283Transition,
-                Eip1283DisableTransition = chainSpecJson.Params.Eip1283DisableTransition
-            };
-=======
-            chainSpec.Parameters = new ChainParameters();
-            chainSpec.Parameters.AccountStartNonce = chainSpecJson.Params.AccountStartNonce ?? UInt256.Zero;
-            chainSpec.Parameters.GasLimitBoundDivisor= chainSpecJson.Params.GasLimitBoundDivisor ?? 0x0400;
-            chainSpec.Parameters.MaximumExtraDataSize = chainSpecJson.Params.MaximumExtraDataSize ?? 32;
-            chainSpec.Parameters.MinGasLimit = chainSpecJson.Params.MinGasLimit ?? 5000;
-            chainSpec.Parameters.MaxCodeSize = chainSpecJson.Params.MaxCodeSize ?? 24576;
-            chainSpec.Parameters.MaxCodeSizeTransition = chainSpecJson.Params.MaxCodeSizeTransition ?? 0;
-            chainSpec.Parameters.Registrar = chainSpecJson.Params.EnsRegistrar;
-            chainSpec.Parameters.ForkBlock = chainSpecJson.Params.ForkBlock;
-            chainSpec.Parameters.ForkCanonHash = chainSpecJson.Params.ForkCanonHash;
-            chainSpec.Parameters.Eip150Transition = chainSpecJson.Params.Eip150Transition;
-            chainSpec.Parameters.Eip152Transition = chainSpecJson.Params.Eip152Transition;
-            chainSpec.Parameters.Eip160Transition = chainSpecJson.Params.Eip160Transition;
-            chainSpec.Parameters.Eip161abcTransition = chainSpecJson.Params.Eip161abcTransition;
-            chainSpec.Parameters.Eip161dTransition = chainSpecJson.Params.Eip161dTransition;
-            chainSpec.Parameters.Eip155Transition = chainSpecJson.Params.Eip155Transition;
-            chainSpec.Parameters.Eip140Transition = chainSpecJson.Params.Eip140Transition;
-            chainSpec.Parameters.Eip211Transition = chainSpecJson.Params.Eip211Transition;
-            chainSpec.Parameters.Eip214Transition = chainSpecJson.Params.Eip214Transition;
-            chainSpec.Parameters.Eip658Transition = chainSpecJson.Params.Eip658Transition;
-            chainSpec.Parameters.Eip145Transition = chainSpecJson.Params.Eip145Transition;
-            chainSpec.Parameters.Eip1014Transition = chainSpecJson.Params.Eip1014Transition;
-            chainSpec.Parameters.Eip1052Transition = chainSpecJson.Params.Eip1052Transition;
-            chainSpec.Parameters.Eip1108Transition = chainSpecJson.Params.Eip1108Transition;
-            chainSpec.Parameters.Eip1283Transition = chainSpecJson.Params.Eip1283Transition;
-            chainSpec.Parameters.Eip1283DisableTransition = chainSpecJson.Params.Eip1283DisableTransition;
-            chainSpec.Parameters.Eip1344Transition = chainSpecJson.Params.Eip1344Transition;
-            chainSpec.Parameters.Eip1884Transition = chainSpecJson.Params.Eip1884Transition;
-            chainSpec.Parameters.Eip2028Transition = chainSpecJson.Params.Eip2028Transition;
-            chainSpec.Parameters.Eip2200Transition = chainSpecJson.Params.Eip2200Transition;
->>>>>>> dba208ea
+                Eip1283DisableTransition = chainSpecJson.Params.Eip1283DisableTransition,
+				Eip1344Transition = chainSpecJson.Params.Eip1344Transition,
+				Eip1884Transition = chainSpecJson.Params.Eip1884Transition,
+				Eip2028Transition = chainSpecJson.Params.Eip2028Transition,
+				Eip2200Transition = chainSpecJson.Params.Eip2200Transition,
         }
 
         private void LoadTransitions(ChainSpecJson chainSpecJson, ChainSpec chainSpec)
