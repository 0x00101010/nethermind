/*
 * Copyright (c) 2018 Demerzel Solutions Limited
 * This file is part of the Nethermind library.
 *
 * The Nethermind library is free software: you can redistribute it and/or modify
 * it under the terms of the GNU Lesser General Public License as published by
 * the Free Software Foundation, either version 3 of the License, or
 * (at your option) any later version.
 *
 * The Nethermind library is distributed in the hope that it will be useful,
 * but WITHOUT ANY WARRANTY; without even the implied warranty of
 * MERCHANTABILITY or FITNESS FOR A PARTICULAR PURPOSE. See the
 * GNU Lesser General Public License for more details.
 *
 * You should have received a copy of the GNU Lesser General Public License
 * along with the Nethermind. If not, see <http://www.gnu.org/licenses/>.
 */

using Nethermind.Dirichlet.Numerics;

namespace Nethermind.Core.Specs
{
    /// <summary>
    /// https://github.com/ethereum/EIPs
    /// </summary>
    public interface IReleaseSpec
    {
        long MaximumExtraDataSize { get; }
        long MaxCodeSize { get; }
        long MinGasLimit { get; }
        long GasLimitBoundDivisor { get; }
        Address Registrar { get; }
        UInt256 BlockReward { get; }
        long DifficultyBombDelay { get; }
        long DifficultyBoundDivisor { get; }
        int MaximumUncleCount { get; }
        
        /// <summary>
        /// ---
        /// In chainspec - Ethash.Duration
        /// </summary>
        bool IsTimeAdjustmentPostOlympic { get; }

        /// <summary>
        /// Homestead contract creation via transaction cost set to 21000 + 32000 (previously 21000)
        /// Failing init does not create an empty code contract
        /// Difficulty adjustment changed
        /// Transaction signature uniqueness (s-value has to be less or equal than than secp256k1n/2)
        /// </summary>
        bool IsEip2Enabled { get; }

        /// <summary>
        /// Homestead DELEGATECALL instruction added
        /// </summary>
        bool IsEip7Enabled { get; }

        /// <summary>
        /// Byzantium Change difficulty adjustment to target mean block time including uncles
        /// </summary>
        bool IsEip100Enabled { get; }

        /// <summary>
        /// Byzantium REVERT instruction in the Ethereum Virtual Machine
        /// ---
        /// in chainspec Ethash.Eip100bTransition
        /// </summary>
        bool IsEip140Enabled { get; }

        /// <summary>
        /// Tangerine Whistle Gas cost of IO operations increased
        /// </summary>
        bool IsEip150Enabled { get; }

        /// <summary>
        /// Spurious Dragon Chain ID in signatures (replay attack protection)
        /// </summary>
        bool IsEip155Enabled { get; }

        /// <summary>
        /// Spurious Dragon State clearing
        /// </summary>
        bool IsEip158Enabled { get; }

        /// <summary>
        /// Spurious Dragon EXP cost increase
        /// </summary>
        bool IsEip160Enabled { get; }

        /// <summary>
        /// Spurious Dragon Code size limit
        /// ---
        /// in chainspec MaxCodeSizeTransition
        /// </summary>
        bool IsEip170Enabled { get; }

        /// <summary>
        /// Byzantium Precompiled contracts for addition and scalar multiplication on the elliptic curve alt_bn128
        /// ---
        /// in chainspec in builtin accounts
        /// </summary>
        bool IsEip196Enabled { get; }

        /// <summary>
        /// Byzantium Precompiled contracts for optimal ate pairing check on the elliptic curve alt_bn128
        /// ---
        /// in chainspec in builtin accounts
        /// </summary>
        bool IsEip197Enabled { get; }

        /// <summary>
        /// Byzantium Precompiled contract for bigint modular exponentiation
        /// ---
        /// in chainspec in builtin accounts
        /// </summary>
        bool IsEip198Enabled { get; }

        /// <summary>
        /// Byzantium New opcodes: RETURNDATASIZE and RETURNDATACOPY
        /// </summary>
        bool IsEip211Enabled { get; }

        /// <summary>
        /// Byzantium New opcode STATICCALL
        /// </summary>
        bool IsEip214Enabled { get; }

        /// <summary>
        /// Byzantium Difficulty Bomb Delay and Block Reward Reduction
        /// ---
        /// in chainspec as DifficultyBombDelays
        /// </summary>
        bool IsEip649Enabled { get; }

        /// <summary>
        /// Byzantium Embedding transaction return data in receipts
        /// </summary>
        bool IsEip658Enabled { get; }

        /// <summary>
        /// Constantinople SHL, SHR, SAR instructions
        /// </summary>
        bool IsEip145Enabled { get; }

        /// <summary>
        /// Constantinople Skinny CREATE2
        /// </summary>
        bool IsEip1014Enabled { get; }

        /// <summary>
        /// Constantinople EXTCODEHASH instructions
        /// </summary>
        bool IsEip1052Enabled { get; }

        /// <summary>
        /// Constantinople Net gas metering for SSTORE operations
        /// </summary>
        bool IsEip1283Enabled { get; }

        /// <summary>
        /// Constantinople Difficulty Bomb Delay and Block Reward Adjustment
        /// ---
        /// in chainspec as DifficultyBombDelays and BlockReward
        /// </summary>
        bool IsEip1234Enabled { get; }

        /// <summary>
        /// Istanbul ChainID opcode
        /// </summary>
        bool IsEip1344Enabled { get; }
<<<<<<< HEAD

        /// <summary>
        /// Should EIP158 be ignored for this account.
        /// </summary>
        /// <remarks>THis is needed for SystemUser account compatibility with Parity.</remarks>
        /// <param name="address"></param>
        /// <returns></returns>
        bool IsEip158IgnoredAccount(Address address);
=======
        
        /// <summary>
        /// Istanbul transaction data gas cost reduction
        /// </summary>
        bool IsEip2028Enabled { get; }

        /// <summary>
        /// Istanbul Blake2b precompile
        /// </summary>
        bool IsEip152Enabled { get; }
        
        /// <summary>
        /// Istanbul alt_bn128 gas cost reduction
        /// </summary>
        bool IsEip1108Enabled { get; }
        
        /// <summary>
        /// Istanbul state opcodes gas cost increase
        /// </summary>
        bool IsEip1884Enabled { get; }
        
        /// <summary>
        /// Istanbul net-metered SSTORE
        /// </summary>
        bool IsEip2200Enabled { get; }
>>>>>>> dba208ea
    }
}<|MERGE_RESOLUTION|>--- conflicted
+++ resolved
@@ -167,41 +167,38 @@
         /// Istanbul ChainID opcode
         /// </summary>
         bool IsEip1344Enabled { get; }
-<<<<<<< HEAD
-
+        
+        /// <summary>
+        /// Istanbul transaction data gas cost reduction
+        /// </summary>
+        bool IsEip2028Enabled { get; }
+
+        /// <summary>
+        /// Istanbul Blake2b precompile
+        /// </summary>
+        bool IsEip152Enabled { get; }
+        
+        /// <summary>
+        /// Istanbul alt_bn128 gas cost reduction
+        /// </summary>
+        bool IsEip1108Enabled { get; }
+        
+        /// <summary>
+        /// Istanbul state opcodes gas cost increase
+        /// </summary>
+        bool IsEip1884Enabled { get; }
+        
+        /// <summary>
+        /// Istanbul net-metered SSTORE
+        /// </summary>
+        bool IsEip2200Enabled { get; }
+		
         /// <summary>
         /// Should EIP158 be ignored for this account.
         /// </summary>
         /// <remarks>THis is needed for SystemUser account compatibility with Parity.</remarks>
         /// <param name="address"></param>
         /// <returns></returns>
-        bool IsEip158IgnoredAccount(Address address);
-=======
-        
-        /// <summary>
-        /// Istanbul transaction data gas cost reduction
-        /// </summary>
-        bool IsEip2028Enabled { get; }
-
-        /// <summary>
-        /// Istanbul Blake2b precompile
-        /// </summary>
-        bool IsEip152Enabled { get; }
-        
-        /// <summary>
-        /// Istanbul alt_bn128 gas cost reduction
-        /// </summary>
-        bool IsEip1108Enabled { get; }
-        
-        /// <summary>
-        /// Istanbul state opcodes gas cost increase
-        /// </summary>
-        bool IsEip1884Enabled { get; }
-        
-        /// <summary>
-        /// Istanbul net-metered SSTORE
-        /// </summary>
-        bool IsEip2200Enabled { get; }
->>>>>>> dba208ea
+        bool IsEip158IgnoredAccount(Address address);		
     }
 }