--- conflicted
+++ resolved
@@ -45,13 +45,9 @@
                 4_000_000,
                 1_000_000,
                 new byte[] {1, 2, 3});
-<<<<<<< HEAD
-            TestObjectInternal.Bloom = new Bloom();
-=======
             TestObjectInternal.Bloom = Bloom.Empty;
             TestObjectInternal.MixHash = Keccak.Compute("mix_hash");
-            TestObjectInternal.Nonce = 1000;
->>>>>>> 0611b1ef
+            TestObjectInternal.Nonce = 1000;            
             TestObjectInternal.ReceiptsRoot = Keccak.EmptyTreeHash;
             TestObjectInternal.StateRoot = Keccak.EmptyTreeHash;
             TestObjectInternal.TxRoot = Keccak.EmptyTreeHash;
