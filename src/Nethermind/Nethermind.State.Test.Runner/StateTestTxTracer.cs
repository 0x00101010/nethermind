﻿/*
 * Copyright (c) 2018 Demerzel Solutions Limited
 * This file is part of the Nethermind library.
 *
 * The Nethermind library is free software: you can redistribute it and/or modify
 * it under the terms of the GNU Lesser General Public License as published by
 * the Free Software Foundation, either version 3 of the License, or
 * (at your option) any later version.
 *
 * The Nethermind library is distributed in the hope that it will be useful,
 * but WITHOUT ANY WARRANTY; without even the implied warranty of
 * MERCHANTABILITY or FITNESS FOR A PARTICULAR PURPOSE. See the
 * GNU Lesser General Public License for more details.
 *
 * You should have received a copy of the GNU Lesser General Public License
 * along with the Nethermind. If not, see <http://www.gnu.org/licenses/>.
 */

using System;
using System.Collections.Generic;
using System.Linq;
using Nethermind.Core;
using Nethermind.Core.Crypto;
using Nethermind.Core.Extensions;
using Nethermind.Int256;
using Nethermind.Evm;
using Nethermind.Evm.Tracing;

namespace Nethermind.State.Test.Runner
{
    public class StateTestTxTracer : ITxTracer
    {
        private StateTestTxTraceEntry _traceEntry;
        private StateTestTxTrace _trace = new StateTestTxTrace();
        private bool _gasAlreadySetForCurrentOp;

        public bool IsTracingReceipt => true;
        bool ITxTracer.IsTracingActions => false;
        public bool IsTracingOpLevelStorage => true;
        public bool IsTracingMemory { get; set; } = true;
        bool ITxTracer.IsTracingInstructions => true;
        public bool IsTracingRefunds { get; } = false;
        public bool IsTracingCode => false;
        public bool IsTracingStack { get; set; } = true;
        bool ITxTracer.IsTracingState => false;
        public bool IsTracingBlockHash { get; } = false;

        public void MarkAsSuccess(Address recipient, long gasSpent, byte[] output, LogEntry[] logs, Keccak stateRoot = null)
        {
            _trace.Result.Output = output;
            _trace.Result.GasUsed = gasSpent;
        }

        public void MarkAsFailed(Address recipient, long gasSpent, byte[] output, string error, Keccak stateRoot = null)
        {
            _trace.Result.Error = _traceEntry?.Error ?? error;
            _trace.Result.Output = output ?? Bytes.Empty;
            _trace.Result.GasUsed = gasSpent;
        }

        public void StartOperation(int depth, long gas, Instruction opcode, int pc)
        {
            _gasAlreadySetForCurrentOp = false;
            _traceEntry = new StateTestTxTraceEntry();
            _traceEntry.Pc = pc;
            _traceEntry.Operation = (byte)opcode;
            _traceEntry.OperationName = Enum.GetName(typeof(Instruction), opcode);
            _traceEntry.Gas = gas;
            _traceEntry.Depth = depth;
            _trace.Entries.Add(_traceEntry);
        }

        public void ReportOperationError(EvmExceptionType error)
        {
            _traceEntry.Error = GetErrorDescription(error);
        }
        
        private static string GetErrorDescription(EvmExceptionType evmExceptionType)
        {
            return evmExceptionType switch
            {
<<<<<<< HEAD
                case EvmExceptionType.None:
                    return null;
                case EvmExceptionType.BadInstruction:
                    return "BadInstruction";
                case EvmExceptionType.StackOverflow:
                    return "StackOverflow";
                case EvmExceptionType.StackUnderflow:
                    return "StackUnderflow";
                case EvmExceptionType.OutOfGas:
                    return "OutOfGas";
                case EvmExceptionType.InvalidJumpDestination:
                    return "BadJumpDestination";
                case EvmExceptionType.AccessViolation:
                    return "AccessViolation";
                case EvmExceptionType.StaticCallViolation:
                    return "StaticCallViolation";
                default:
                    return "Error";
            }
=======
                EvmExceptionType.None => null,
                EvmExceptionType.BadInstruction => "BadInstruction",
                EvmExceptionType.StackOverflow => "StackOverflow",
                EvmExceptionType.StackUnderflow => "StackUnderflow",
                EvmExceptionType.OutOfGas => "OutOfGas",
                EvmExceptionType.InvalidJumpDestination => "BadJumpDestination",
                EvmExceptionType.AccessViolation => "AccessViolation",
                EvmExceptionType.StaticCallViolation => "StaticCallViolation",
                _ => "Error"
            };
>>>>>>> 03aa0828
        }

        public void ReportOperationRemainingGas(long gas)
        {
            if (!_gasAlreadySetForCurrentOp)
            {
                _gasAlreadySetForCurrentOp = true;
                _traceEntry.GasCost = _traceEntry.Gas - gas;
            }
        }

        public void SetOperationMemorySize(ulong newSize)
        {
            _traceEntry.UpdateMemorySize(newSize);
            int diff = (int) _traceEntry.MemSize * 2 - (_traceEntry.Memory.Length - 2);
            if (diff > 0)
            {
                _traceEntry.Memory += new string('0', diff);
            }

        }

        public void ReportMemoryChange(long offset, Span<byte> data)
        {
        }

        public void ReportStorageChange(Span<byte> key, Span<byte> value)
        {
        }

        public void SetOperationStorage(Address address, UInt256 storageIndex, byte[] newValue, byte[] currentValue)
        {
        }

        public void ReportSelfDestruct(Address address, UInt256 balance, Address refundAddress)
        {
            throw new NotSupportedException();
        }

        public void ReportBalanceChange(Address address, UInt256? before, UInt256? after)
        {
            throw new NotSupportedException();
        }

        public void ReportCodeChange(Address address, byte[] before, byte[] after)
        {
            throw new NotSupportedException();
        }

        public void ReportNonceChange(Address address, UInt256? before, UInt256? after)
        {
            throw new NotSupportedException();
        }

        public void ReportAccountRead(Address address)
        {
            throw new NotImplementedException();
        }

        public void ReportStorageChange(StorageCell storageAddress, byte[] before, byte[] after)
        {
            throw new NotSupportedException();
        }

        public void ReportAction(long gas, UInt256 value, Address @from, Address to, byte[] input, ExecutionType callType, bool isPrecompileCall = false)
        {
            throw new NotSupportedException();
        }

        public void ReportActionEnd(long gas, byte[] output)
        {
            throw new NotSupportedException();
        }

        public void ReportActionError(EvmExceptionType exceptionType)
        {
            throw new NotSupportedException();
        }

        public void ReportActionEnd(long gas, Address deploymentAddress, byte[] deployedCode)
        {
            throw new NotSupportedException();
        }

        public void ReportBlockHash(Keccak blockHash)
        {
            throw new NotImplementedException();
        }

        public void ReportByteCode(byte[] byteCode)
        {
            throw new NotSupportedException();
        }

        public void ReportGasUpdateForVmTrace(long refund, long gasAvailable)
        {
        }

        public void ReportRefundForVmTrace(long refund, long gasAvailable)
        {
        }

        public void ReportRefund(long refund)
        {
            _traceEntry.Refund = (int)refund;
        }

        public void ReportExtraGasPressure(long extraGasPressure)
        {
            throw new NotImplementedException();
        }

        public void SetOperationStack(List<string> stackTrace)
        {
            _traceEntry.Stack = new List<string>();
            foreach (string s in stackTrace)
            {
                ReadOnlySpan<char> inProgress = s.AsSpan();
                if (s.StartsWith("0x"))
                {
                    inProgress = inProgress.Slice(2);
                }
                
                inProgress = inProgress.TrimStart('0');

                _traceEntry.Stack.Add(inProgress.Length == 0 ? "0x0" : "0x" + inProgress.ToString());
            }
        }

        public void ReportStackPush(Span<byte> stackItem)
        {
        }

        public void SetOperationMemory(List<string> memoryTrace)
        {
            _traceEntry.Memory = string.Concat("0x", string.Join("", memoryTrace.Select(mt => mt.Replace("0x", string.Empty))));
        }

        public StateTestTxTrace BuildResult()
        {
            return _trace;
        }
    }
}<|MERGE_RESOLUTION|>--- conflicted
+++ resolved
@@ -79,27 +79,6 @@
         {
             return evmExceptionType switch
             {
-<<<<<<< HEAD
-                case EvmExceptionType.None:
-                    return null;
-                case EvmExceptionType.BadInstruction:
-                    return "BadInstruction";
-                case EvmExceptionType.StackOverflow:
-                    return "StackOverflow";
-                case EvmExceptionType.StackUnderflow:
-                    return "StackUnderflow";
-                case EvmExceptionType.OutOfGas:
-                    return "OutOfGas";
-                case EvmExceptionType.InvalidJumpDestination:
-                    return "BadJumpDestination";
-                case EvmExceptionType.AccessViolation:
-                    return "AccessViolation";
-                case EvmExceptionType.StaticCallViolation:
-                    return "StaticCallViolation";
-                default:
-                    return "Error";
-            }
-=======
                 EvmExceptionType.None => null,
                 EvmExceptionType.BadInstruction => "BadInstruction",
                 EvmExceptionType.StackOverflow => "StackOverflow",
@@ -110,7 +89,6 @@
                 EvmExceptionType.StaticCallViolation => "StaticCallViolation",
                 _ => "Error"
             };
->>>>>>> 03aa0828
         }
 
         public void ReportOperationRemainingGas(long gas)
